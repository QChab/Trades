import { app, BrowserWindow, ipcMain, shell, powerSaveBlocker } from 'electron';
import path from 'path';
import fs from 'fs';
import sqlite3 from 'sqlite3/lib/sqlite3.js';
import crypto from 'crypto';
import { fileURLToPath } from 'url';
// For read-rtf
import { RtfParser } from 'read-rtf/index.js';
const __filename = fileURLToPath(import.meta.url);
const __dirname = path.dirname(__filename);
const userDataPath = app.getPath('userData');
console.log(userDataPath)

const privateKeysPath = path.join(userDataPath, 'p.crypt');
let settings;
const settingsPath = path.join(userDataPath, 'settings.json');
const sourcePath = path.join(userDataPath, 'source.json');
const destinationPath = path.join(userDataPath, 'destination.json');
const stateStoreFile = path.join(userDataPath, 'window-state.json');
const infuraKeyFile = path.join(userDataPath, 'ik.json');
let infuraKeys = [];

import { ethers, BigNumber } from 'ethers';
const UNIVERSAL_ROUTER_ADDRESS = '0x66a9893cc07d91d95644aedd05d03f95e1dba8af';
const BALANCER_VAULT_ADDRESS   = '0xBA12222222228d8Ba445958a75a0704d566BF2C8';
const PERMIT2_ADDRESS = '0x000000000022D473030F116dDEE9F6B43aC78BA3';

const UNIVERSAL_ROUTER_ABI       = [
  'function execute(bytes commands, bytes[] inputs, uint256 deadline) external payable returns (bytes[] memory results)'
];

let db;

function initDatabase() {
  const dbPath = path.join(userDataPath, 'trades_complete.db');

  // Create or open the DB
  db = new sqlite3.Database(dbPath, (err) => {
    if (err) {
      console.error('Failed to open/create DB:', err);
    } else {
      console.log('Connected to the SQLite database at', dbPath);

      db.run(`
        CREATE TABLE IF NOT EXISTS trades (
          id INTEGER PRIMARY KEY AUTOINCREMENT,
          fromTokenAddress TEXT NOT NULL,
          toTokenAddress TEXT NOT NULL,
          fromTokenSymbol TEXT,
          toTokenSymbol TEXT,
          fromAmount TEXT,
          toAmount TEXT,
          expectedToAmount TEXT,
          slippage TEXT,
          txId TEXT,
          fromAddress TEXT,
          toAddress TEXT,
          gasPrice TEXT,
          protocol TEXT,
          senderName TEXT,
          timestamp DATETIME DEFAULT (datetime('now', 'localtime')),
          isConfirmed BOOLEAN,
          hasFailed BOOLEAN,
          gasCost TEXT
        )
      `, (tableErr) => {
        if (tableErr) {
          console.error('Failed to create trades table:', tableErr);
        } else {
          console.log('trades table ready or already exists.');
        }
      });

      db.run(`
        CREATE TABLE IF NOT EXISTS PendingOrder (
          id INTEGER PRIMARY KEY,
          fromAmount TEXT,
          toAmount TEXT,
          fromTokenAddress TEXT,
          fromTokenSymbol TEXT,
          toTokenAddress TEXT,
          toTokenSymbol TEXT,
          priceLimit TEXT,
          currentMarketPrice TEXT,
          orderType TEXT DEFAULT 'take_profit',
          shouldSwitchTokensForLimit BOOLEAN DEFAULT 0,
          senderAddress TEXT,
          senderName TEXT,
          status TEXT DEFAULT 'pending',
          createdAt DATETIME DEFAULT (datetime('now', 'localtime')),
          completedAt DATETIME,
          executionPrice TEXT
        )
      `, (err) => {
        if (err) {
          console.error('Failed to create PendingOrder table:', err);
        } else {
          console.log('PendingOrder table ready or already exists.');
          
          // Add missing columns to existing table if they don't exist
          db.run(`ALTER TABLE PendingOrder ADD COLUMN toAmount TEXT`, (err) => {
            if (err && !err.message.includes('duplicate column name')) {
              console.error('Error adding toAmount column:', err);
            }
          });
          db.run(`ALTER TABLE PendingOrder ADD COLUMN currentMarketPrice TEXT`, (err) => {
            if (err && !err.message.includes('duplicate column name')) {
              console.error('Error adding currentMarketPrice column:', err);
            }
          });
          db.run(`ALTER TABLE PendingOrder ADD COLUMN orderType TEXT DEFAULT 'take_profit'`, (err) => {
            if (err && !err.message.includes('duplicate column name')) {
              console.error('Error adding orderType column:', err);
            }
          });
          db.run(`ALTER TABLE PendingOrder ADD COLUMN shouldSwitchTokensForLimit BOOLEAN DEFAULT 0`, (err) => {
            if (err && !err.message.includes('duplicate column name')) {
              console.error('Error adding shouldSwitchTokensForLimit column:', err);
            }
          });
          db.run(`ALTER TABLE PendingOrder ADD COLUMN completedAt DATETIME`, (err) => {
            if (err && !err.message.includes('duplicate column name')) {
              console.error('Error adding completedAt column:', err);
            }
          });
          db.run(`ALTER TABLE PendingOrder ADD COLUMN executionPrice TEXT`, (err) => {
            if (err && !err.message.includes('duplicate column name')) {
              console.error('Error adding executionPrice column:', err);
            }
          });
        }
      });
    }
  });
}

async function saveTradeInDB(trade) {
  try {
    const sql = `
      INSERT INTO trades (fromAddress, fromTokenSymbol, fromTokenAddress, toTokenSymbol, toTokenAddress, fromAmount, expectedToAmount, txId, protocol, senderName)
      VALUES (?, ?, ?, ?, ?, ?, ?, ?, ?, ?)
    `;

    db.run(sql, [
      trade.sender?.address,
      trade.fromToken?.symbol,
      trade.fromToken?.address,
      trade.toToken?.symbol,
      trade.toToken?.address,
      trade.fromAmount,
      trade.toAmount,
      trade.txId,
      trade.protocol,
      trade.sender?.name,
    ], function (err) {
      if (err) {
        console.error('Failed to insert trade:', err);
      }
    });
  } catch (err) {
    console.error(err);
  }
}

function failTradeInDB(txId, gasCost) {
  const sql = `
    UPDATE trades
    SET hasFailed = 1,
        gasCost  = $gasCost
    WHERE  txId = $txId
  `;

  db.run(sql, { 
    $txId: txId.toLowerCase(),
    $gasCost: gasCost,
  }, function (err) {
    if (err) return console.error('❌ update fail failed:', err);
  });
}

function confirmTradeInDB (txId, gasCost, toAmount) {
  console.log(gasCost, toAmount)
  const sql = `
    UPDATE trades
    SET    isConfirmed = 1,
           gasCost  = $gasCost,
           toAmount   = $toAmount
    WHERE  txId        = $txId
  `;

  db.run(
    sql,
    {
      $txId:    txId.toLowerCase(),
      $gasCost: gasCost,   // make sure it’s numeric
      $toAmount: toAmount          // keep as string if you want full precision
    },
    function (err) {
      if (err) {
        console.error('❌ update confirm failed:', err);
      }
    }
  );
}

/**
 * Delete all trades with the given txID.
 * @param {string} txID  The transaction ID to delete.
 */
function deleteTrade(txID) {
  const sql = `DELETE FROM trades WHERE txID = ?;`;

  db.run(sql, [txID], function (err) {
    if (err) {
      console.error(`❌ Failed to delete trades for txID=${txID}:`, err);
    } else {
      console.log(`✅ Deleted ${this.changes} trade(s) with txID=${txID}`);
    }
  });
}

function deleteAllTrades() {
  const sql = `DELETE FROM trades;`;

  db.run(sql, function (err) {
    if (err) {
      console.error('❌ Failed to delete trades:', err);
    } else {
      console.log(`✅ All trades deleted (affected rows: ${this.changes})`);
    }
  });
}

let privateKeys;
let gasPrice;

function decryptRTF(rtf) {
  let qw = new RtfParser();
  qw.parse(rtf);
  return qw.rawText;
}

let rpcUrls = [];
let providersList;
let provider 

function refreshProviders () {
  if (!infuraKeys || !infuraKeys.length) return false;

  rpcUrls = infuraKeys;
  providersList = rpcUrls.map((url) => 
    new ethers.providers.JsonRpcProvider(url,{ chainId: 1, name: 'homestead' })
  );
  provider = new ethers.providers.FallbackProvider(providersList, 1);

  (async () => console.log(await provider.getTransactionCount('0x30c4b0ff44fc27d58fbbcf0405799c36d12da62e', 'pending')))()
}

async function sendTransaction(transaction) {
  const warnings = [];

  try {
    const wallet = getWallet(transaction.from);

    const balance = await provider.getBalance(wallet.address);
    const balanceEth = Number(ethers.utils.formatEther(balance));
    if (balanceEth < 0.0005)
      throw new Error(`Eth Balance of address ${wallet.address} too low (< 0.0005)`)
    else if (balanceEth < 0.01)
      warnings.push(`Beware eth Balance of address ${wallet.address} low (< 0.01)`)
    
    console.log(transaction.contractAddress);

    const txData = {
      from: await wallet.getAddress(),
      to: transaction.contractAddress,
      data: transaction.callData,
      value: transaction.value,
      maxFeePerGas: ethers.utils.parseUnits((Number(gasPrice) * 1.85 / 1000000000).toFixed(3), 9),
      maxPriorityFeePerGas: ethers.utils.parseUnits((0.01 + Math.random() * .05 + (Number(gasPrice) / (40 * 1000000000))).toFixed(3), 9),
    }

    console.log(txData);
    let txResponse = await wallet.sendTransaction(txData);

    saveTradeInDB({...transaction.tradeSummary, txId: txResponse?.hash});

    return {success: true, warnings, tx: JSON.parse(JSON.stringify(txResponse))};
  } catch (err) {
    console.error(err);
    console.log(err);
    return {success: false, error: err.toString(), warnings};
  }
}

  const getWallet = (address) => {
    if (!privateKeys || !privateKeys.length) 
      throw new Error('No private keys found');

    const from = address.toLowerCase();
    const pk = privateKeys.find((PK) => PK.address.toLowerCase() === from);
    const PRIVATE_KEY = pk.pk;
    
    const wallet = new ethers.Wallet(PRIVATE_KEY, provider);
    if (!wallet || !wallet.address || wallet.address.toLowerCase() !== from) {
      throw new Error(`Incorrect private key for address ${transfer.from}`)
    }
    return wallet;
  }

const ERC20_ABI = [
  "function allowance(address owner, address spender) view returns (uint256)",
  "function approve(address spender, uint256 amount) returns (bool)",
];

// APPROVE TOKEN OF SPENDER FOR PERMIT2 OR TOKEN CONTRACT
async function approveSpender({ from, contractAddress, spender, permit2Spender }) {
  const warnings = [];
  try {
    const wallet = getWallet(from);
    const balance = await provider.getBalance(wallet.address);
    const balanceEth = Number(ethers.utils.formatEther(balance));
    if (balanceEth < 0.0004)
      throw new Error(`Eth Balance of address ${wallet.address} too low (< 0.0005)`)
    else if (balanceEth < 0.01)
      warnings.push(`Beware eth Balance of address ${wallet.address} low (< 0.01)`);

    const overrides = {
      maxFeePerGas: ethers.utils.parseUnits((Number(gasPrice) * 1.85 / 1e9).toFixed(3), 9),
      maxPriorityFeePerGas: ethers.utils.parseUnits((0.02 + Math.random() * .05 + (Number(gasPrice) / (40 * 1e9))).toFixed(3), 9),
    };

<<<<<<< HEAD
    const erc20 = new ethers.Contract(
      contractAddress,
      ERC20_ABI,
      provider
    );

    console.log('Checking allowance for', contractAddress, 'to', spender);
    const allowance = await erc20.allowance(from, spender);
    if (Number(allowance) === 0 || Number(allowance) < 1e27) {
      const erc20WithSigner = erc20.connect(wallet);
      const tx1 = await erc20WithSigner.approve(spender, '0xffffffffffffffffffffffffffffffffffffffffffffffffffffffffffffffff', overrides);
      await tx1.wait();
=======
    // 1. Approve ERC20 for spender (Permit2, Vault, or Router)
    const erc20 = new ethers.Contract(contractAddress, ERC20_ABI, wallet);
    let allowance = await erc20.allowance(from, spender);
    if (BigNumber.from(allowance).lt(BigNumber.from('100000000000000000000000000'))) {
      const tx = await erc20.approve(spender, '0xffffffffffffffffffffffffffffffffffffffffffffffffffffffffffffffff', overrides);
      await tx.wait();
>>>>>>> afbe6dca
    }
    console.log('Allowance approved for', contractAddress, 'to', spender);

    // 2. If spender is Permit2 and permit2Spender is provided, approve Permit2 for that spender
    if (spender.toLowerCase() === PERMIT2_ADDRESS.toLowerCase() && permit2Spender) {
      const PERMIT2_ABI = [
        "function approve(address token, address spender, uint160 amount, uint48 expiration) external",
        "function allowance(address owner, address token, address spender) view returns (uint160, uint48, uint48)",
      ];
      const permit2Contract = new ethers.Contract(PERMIT2_ADDRESS, PERMIT2_ABI, wallet);

      let [p2allow] = await permit2Contract.allowance(from, contractAddress, permit2Spender);
      if (BigNumber.from(p2allow).lt(BigNumber.from('100000000000000000000000000'))) {
        const tx2 = await permit2Contract.approve(
          contractAddress,
          permit2Spender,
          '1000000000000000000000000000000000000000000000',
          Math.floor(Date.now() / 1000) + 60 * 60 * 24 * 365 * 50, // 50 years
          overrides
        );
        await tx2.wait();
      }
    }

    return { success: true, warnings };
  } catch (err) {
    console.error(err);
    return { success: false, error: err.toString(), warnings };
  }
}

async function sendTrade({tradeSummary, args, onlyEstimate}) {
  const warnings = [];
  console.log(tradeSummary);
  
  try {
    const wallet = getWallet(tradeSummary.sender?.address?.toLowerCase());

    if (!tradeSummary.fromToken?.address) throw new Error('Missing from token address in trade details')
    if (!tradeSummary.toToken?.address) throw new Error('Missing to token address in trade details')
    if (!tradeSummary.sender?.address) throw new Error('Missing sender address in trade details')

    if (tradeSummary.fromToken.address !== ethers.constants.AddressZero) {
      const erc20 = new ethers.Contract(
        tradeSummary?.fromToken?.address,
        ERC20_ABI,
        provider
      );
      let rawAllowance = await erc20.allowance(wallet.address, PERMIT2_ADDRESS);
      if (Number(rawAllowance) === 0) {
        throw new Error('Insufficient allowance on ' + tradeSummary.fromToken.symbol);
      }

      const PERMIT2_ABI = [
        "function approve(address token, address spender, uint160 amount, uint48 expiration) external",
        "function allowance(address owner, address token, address spender) view returns (uint160, uint48, uint48)",
      ];
      const permit2Contract = new ethers.Contract(PERMIT2_ADDRESS, PERMIT2_ABI, wallet);

      let results = await permit2Contract.allowance(wallet.address, tradeSummary?.fromToken?.address, UNIVERSAL_ROUTER_ADDRESS);
      if (!results || !results[0] || results[0]?.toString() === '0' || Number(results[0].toString()) < 1e26) {
        throw new Error('Insufficient allowance on ' + tradeSummary.fromToken.symbol + ' on PERMIT2');
      }
    }
    const router = new ethers.Contract(UNIVERSAL_ROUTER_ADDRESS, UNIVERSAL_ROUTER_ABI, wallet);
    
    const balance = await provider.getBalance(wallet.address);
    const balanceEth = Number(ethers.utils.formatEther(balance));
    if (balanceEth < 0.0005)
      throw new Error(`Eth Balance of address ${wallet.address} too low (< 0.0005)`)
    else if (balanceEth < 0.01)
      warnings.push(`Beware eth Balance of address ${wallet.address} low (< 0.01)`)
    
    if (onlyEstimate) {
      const gasEstimate = await router
        .estimateGas
        .execute(...args);

      // 4) (Optional) Compute the total ETH cost as gasEstimate * gasPrice
      const estimatedCostWei = gasEstimate.mul(gasPrice);
      const estimatedCostEth = ethers.utils.formatEther(estimatedCostWei);
      return {success: true, estimatedCostEth}
    }

    const tx = await router.execute(
      ...args,
    )
    saveTradeInDB({...tradeSummary, txId: tx?.hash});

    return {success: true, warnings, tx: JSON.parse(JSON.stringify(tx))};
  } catch (err) {
    console.error(err);
    return {success: false, error: err.toString(), warnings};
  }
}
function savePendingOrder(order) {
  const sql = `
    INSERT INTO PendingOrder (
      id, 
      fromAmount, 
      toAmount,
      fromTokenAddress, 
      fromTokenSymbol, 
      toTokenAddress, 
      toTokenSymbol, 
      priceLimit, 
      currentMarketPrice,
      orderType,
      shouldSwitchTokensForLimit,
      senderAddress, 
      senderName, 
      status, 
      createdAt
    )
    VALUES (?, ?, ?, ?, ?, ?, ?, ?, ?, ?, ?, ?, ?, ?, ?)
  `;
  
  db.run(sql, [
    order.id,
    order.fromAmount,
    order.toAmount,
    order.fromToken?.address,
    order.fromToken?.symbol,
    order.toToken?.address,
    order.toToken?.symbol,
    order.priceLimit,
    order.currentMarketPrice,
    order.orderType || 'take_profit',
    order.shouldSwitchTokensForLimit ? 1 : 0,
    order.sender?.address,
    order.sender?.name,
    order.status || 'pending',
    order.createdAt || new Date().toISOString(),
  ], function (err) {
    if (err) {
      console.error('Failed to insert pending order:', err);
    } else {
      console.log('Pending order saved with ID:', order.id);
    }
  });
}

function updatePendingOrder(order) {
  const sql = `
    UPDATE PendingOrder 
    SET 
      status = ?,
      completedAt = ?,
      executionPrice = ?
    WHERE id = ?
  `;
  
  db.run(sql, [
    order.status,
    order.completedAt,
    order.executionPrice,
    order.id
  ], function (err) {
    if (err) {
      console.error('Failed to update pending order:', err);
    } else {
      console.log('Pending order updated with ID:', order.id);
    }
  });
}

function deletePendingOrder(id) {
  db.run(`DELETE FROM PendingOrder WHERE id = ?`, [id], function (err) {
    if (err) {
      console.error('Failed to delete pending order:', err);
    }
  });
}

function getAllPendingOrders() {
  return new Promise((resolve, reject) => {
    db.all(`SELECT * FROM PendingOrder WHERE status = 'pending' ORDER BY createdAt DESC`, [], (err, rows) => {
      if (err) {
        console.error('Failed to fetch pending orders:', err);
        resolve([]); // Return empty array instead of rejecting
      } else {
        resolve(rows || []);
      }
    });
  });
}

/**
 * Encrypts or decrypts text with AES-256-ECB.
 * @param {string} text - The plaintext (for encrypt) or base64 ciphertext (for decrypt).
 * @param {string | Buffer} key - 32-byte key for AES-256. (256 bits)
 * @param {boolean} encrypt - If true, encrypt. If false, decrypt.
 * @returns {string} Encrypted text (base64) or decrypted text (utf8).
 */
function aes256Ecb(text, pwd, encrypt = true) {
  // "aes-256-ecb" => 256-bit key, ECB mode (no IV needed).
  // In Node, you pass null or an empty Buffer for the IV param in createCipheriv.
  const algorithm = "aes-256-ecb";

  const key = crypto.createHash('sha256')
    .update(pwd, 'utf8')
    .digest();

  // Create cipher or decipher
  const cipherObj = encrypt
    ? crypto.createCipheriv(algorithm, key, null)
    : crypto.createDecipheriv(algorithm, key, null);

  // For encryption, text is utf8 => output base64
  // For decryption, text is base64 => output utf8
  const inputEncoding = encrypt ? "utf8" : "base64";
  const outputEncoding = encrypt ? "base64" : "utf8";

  let result = cipherObj.update(text, inputEncoding, outputEncoding);
  result += cipherObj.final(outputEncoding);

  return result;
}

function loadWindowState() {
  // Valeur par défaut de l'état de la fenêtre en cas d'absence de fichier
  const defaultState = {
    width: 1400,      // largeur par défaut
    height: 1400,     // hauteur par défaut
    x: undefined,    // position horizontale (undefined pour centrer)
    y: undefined,    // position verticale (undefined pour centrer)
  };

  try {
    // Vérifie si le fichier existe
    if (fs.existsSync(stateStoreFile)) {
      // Lit le contenu du fichier de manière synchrone
      const data = fs.readFileSync(stateStoreFile, 'utf8');
      // Analyse le JSON et fusionne avec l'état par défaut
      const state = JSON.parse(data);
      return { ...defaultState, ...state };
    } else {
      // Si le fichier n'existe pas, retourne l'état par défaut
      return defaultState;
    }
  } catch (error) {
    // En cas d'erreur de lecture ou d'analyse, log et retourne les valeurs par défaut
    console.error('Erreur lors du chargement de létat de la fenêtre :', error);
    return defaultState;
  }
}

// =============================================================================
// Fonction pour sauvegarder l'état de la fenêtre sur le disque
// =============================================================================
function saveWindowState(win) {
  // Récupère les dimensions et la position actuelles de la fenêtre
  const bounds = win.getBounds(); // Renvoie un objet { x, y, width, height }
  
  try {
    // Écrit les informations au format JSON dans le fichier de manière synchrone
    fs.writeFileSync(stateStoreFile, JSON.stringify(bounds));
  } catch (error) {
    // Log en cas d'erreur lors de l'écriture du fichier
    console.error('Erreur lors de la sauvegarde de l’état de la fenêtre :', error);
  }
}


// Function to create the main window of the application
function createWindow() {
  let windowState = loadWindowState();

  // Create a new browser window with specified dimensions
  let mainWindow = new BrowserWindow({
    width: windowState.width,
    height: windowState.height,
    x: windowState.x,
    y: windowState.y,
    webPreferences: {
      preload: path.join(__dirname, 'preload.js'),
      nodeIntegration: false,
      contextIsolation: true,
    }
  });

  // Load the HTML file into the window
  mainWindow.loadFile('./vue-dist/index.html');

  // Optionally open the DevTools when in development mode
  if (process.env.NODE_ENV === 'development') {
    mainWindow.webContents.openDevTools();
  }

  // Basic error handling for unresponsive window
  mainWindow.on('unresponsive', () => {
    console.error('Window is not responding.');
  });

  // When the window is actually closed, dereference it to help garbage collection
  mainWindow.on('closed', () => {
    mainWindow = null;
  });

  // Sauvegarde lors du redimensionnement
  mainWindow.on('resize', () => {
    // Sauvegarde l'état de la fenêtre à chaque redimensionnement
    saveWindowState(mainWindow);
  });
  
  // Sauvegarde lors du déplacement
  mainWindow.on('move', () => {
    // Sauvegarde l'état de la fenêtre à chaque déplacement
    saveWindowState(mainWindow);
  });
  
  // Sauvegarde lors de la fermeture de la fenêtre
  mainWindow.on('close', () => {
    // Sauvegarde l'état juste avant la fermeture
    saveWindowState(mainWindow);
  });  

  mainWindow.webContents.on('before-input-event', (event, input) => {
    // const isReload =
    //   (input.control || input.meta) &&
    //   (input.key.toLowerCase() === 'r' || input.code === 'F5');
  
    // if (isReload) {
    //   event.preventDefault(); // Block refresh
    //   console.log('[main] Blocked reload!');
    // }
  });

  ipcMain.handle('decrypt-rtf', (event, rtf) => {
    return decryptRTF(rtf);
  });

  if (fs.existsSync(infuraKeyFile)) {
    try {
      infuraKeys = JSON.parse(fs.readFileSync(infuraKeyFile)).filter((ik) => ik.startsWith('http'));
      refreshProviders();
    } catch (e) {
      console.error(e);
    }
  }

  ipcMain.handle('get-infura-keys', (event) => {
    return infuraKeys;
  })

  ipcMain.handle('save-infura-key', (event, infuraKey) => {
    if (infuraKeys) {
      infuraKeys.push(infuraKey);
      refreshProviders();
      fs.writeFileSync(infuraKeyFile, JSON.stringify(infuraKeys));
      return infuraKeys;
    }
  })

  ipcMain.handle('delete-infura-key', (event, index) => {
    if (infuraKeys) {
      if (index < 0) return infuraKeys;
      infuraKeys.splice(index, 1);
      refreshProviders();
      fs.writeFileSync(infuraKeyFile, JSON.stringify(infuraKeys));
      return infuraKeys;
    }
  })

  ipcMain.handle('is-file-detected', (event) => {
    return fs.existsSync(privateKeysPath);
  })

  // Uncipher private keys and load in the local private keys
  ipcMain.handle('load-private-keys', (event, pwd) => {
    try {
      const cipheredData = fs.readFileSync(privateKeysPath, 'utf8');
      const csvData = aes256Ecb(cipheredData, pwd, false);
      if (!csvData) return {success: false, error: 'Not the good format for saved pk'};

      const lines = csvData.split('\n');
      const firstLine = lines.splice(0, 1)[0];
      const columns = firstLine.split(',');

      if (columns[0] !== 'address' || columns[1] !== 'pk' || columns[2] !== 'name') return {success: false, error: 'Not the good columns in saved pk'}

      privateKeys = []
      for (const line of lines) {
        if (line === '') continue
        const values = line.split(',');
        if (values.length !== 3) return {success: false, error: 'Not the good values in saved pk'}
        if (!values[0] || !values[1] || !values[2]) continue;

        privateKeys.push({address: values[0], pk: values[1], name: values[2]});
      }
      return {addresses: privateKeys.map((pk) => ({address: pk.address.toLowerCase(), name: pk.name})), success: true};
    } catch (err) {
      console.error(err);
      if (err.toString().includes('BAD_DECRYPT'))
        return {success: false, error: 'Wrong password'}

      return {success: false, error: err.toString()}
    }
  })

  // Save the file and load the private keys locally
  ipcMain.handle('save-private-keys', (event, args) => {
    try {
      let csvData = 'address,pk,name\n'
      for (const pk of args.privateKeys) {
        if (!pk.address || !pk.pk) continue;
        csvData += pk.address.toLowerCase() + ',' + pk.pk + ',' + pk.name + '\n'
      }
      const cipheredData = aes256Ecb(csvData, args.password, true);
      fs.writeFileSync(privateKeysPath, cipheredData);

      privateKeys = args.privateKeys;
      return {success: true}
    } catch (err) {
      console.error(err);
      return {success: false, error: err.toString()}
    }
  });

  // Returns a missing address
  ipcMain.handle('check-private-keys', (event, addresses) => {
    for (const address of addresses) {
      if (!address) continue;
      if (!privateKeys) return {success: false, error: 'No private key'};
      if (!privateKeys.find((PK) => PK.address.toLowerCase() === address.toLowerCase())) return {success: true, addressWithoutPrivateKey: address};
    }
    
    return {success: true, addressWithoutPrivateKey: undefined};
  });

  ipcMain.handle('send-transaction', (event, transaction) => {
    return sendTransaction(transaction);
  });

  ipcMain.handle('send-trade', (event, trade) => {
    return sendTrade(trade);
  });

  ipcMain.handle('approve-spender', (event, from, contractAddress, spender, permit2Spender) => {
    return approveSpender({from, contractAddress, spender, permit2Spender});
  });

  ipcMain.handle('confirm-trade', (event, txId, gasCost, toAmount) => {
    return confirmTradeInDB(txId, gasCost, toAmount);
  });
  ipcMain.handle('fail-trade', (event, txId, gasCost) => {
    return failTradeInDB(txId, gasCost);
  });

  ipcMain.handle('save-addresses', (event, addresses, isSource) => {
    if (isSource)
      fs.writeFileSync(sourcePath, JSON.stringify(addresses));
    else
      fs.writeFileSync(destinationPath, JSON.stringify(addresses));
  });

  ipcMain.handle('read-addresses', (event, isSource) => {
    if (isSource) {
      if (!fs.existsSync(sourcePath)) return []
      else return JSON.parse(fs.readFileSync(sourcePath));
    }
    else {
      if (!fs.existsSync(destinationPath)) return []
      else return JSON.parse(fs.readFileSync(destinationPath));
    }
  });

  ipcMain.handle('set-gas-price', (event, currentGasPrice) => {
    gasPrice = currentGasPrice;
  });

  ipcMain.handle('save-pending-order', (event, order) => {
    savePendingOrder(order);
  });
  ipcMain.handle('update-pending-order', (event, order) => {
    updatePendingOrder(order);
  });
  ipcMain.handle('delete-pending-order', (event, id) => {
    deletePendingOrder(id);
  });
  ipcMain.handle('get-pending-orders', async () => {
    return await getAllPendingOrders();
  });

  ipcMain.handle('delete-history', (event) => {
    return deleteAllTrades();
  });

  ipcMain.handle('delete-trade', (event, txId) => {
    return deleteTrade(txId);
  });

  ipcMain.handle('open-url', (event, url) => {
    shell.openExternal(url);
  });

  ipcMain.handle('load-settings', (event) => {
    if (!fs.existsSync(settingsPath))
      return false;

    settings = JSON.parse(fs.readFileSync(settingsPath));
    if (settings.amounts) {
      for (const amount of settings.amounts) {
        if (!amount.isRange) continue;
        amount.min = Number(amount.min);
        amount.max = Number(amount.max);
      }
    }
    return settings;
  });

  ipcMain.handle('save-settings', (event, newSettings) => {
    console.log('saving');
    settings = newSettings;
    fs.writeFileSync(settingsPath, JSON.stringify(settings));
  });

  ipcMain.handle('get-trades', async (event) => {
    return new Promise((resolve, reject) => {
      const sql = `SELECT * FROM trades ORDER BY id DESC LIMIT 100`;
      db.all(sql, [], (err, rows) => {
        if (err) {
          console.error('Failed to fetch trades:', err);
          reject({ success: false, error: err.message });
        } else {
          resolve({ success: true, data: rows });
        }
      });
    });
  });  
}

// Create the window once the app is ready
app.whenReady().then(() => {
  createWindow();
  initDatabase();

  // For macOS: Re-create a window when the dock icon is clicked and no windows are open
  app.on('activate', () => {
    if (BrowserWindow.getAllWindows().length === 0) createWindow();
  });

  // Start a blocker to prevent the display from sleeping (screen stays on)
  const displayBlockerId = powerSaveBlocker.start('prevent-display-sleep');
  console.log(`Display sleep blocker started with id: ${displayBlockerId}`);

  // Start another blocker to prevent the app from being suspended in the background
  const appBlockerId = powerSaveBlocker.start('prevent-app-suspension');
  console.log(`App suspension blocker started with id: ${appBlockerId}`);
});

// Quit the application when all windows are closed (except on macOS)
app.on('window-all-closed', () => {
  if (process.platform !== 'darwin') {
    app.quit();
  }
});

// Listen for the 'before-quit' event to perform cleanup before quitting
// app.on('before-quit', (event) => {
app.on('before-quit', () => {
  console.log('App is about to quit. Performing pre-quit cleanup.');
  console.log(settings);
  // If asynchronous cleanup is needed, you could prevent the default quit:
  // event.preventDefault();
  // Perform async cleanup tasks here, then call app.quit() manually.
});

// Listen for the 'will-quit' event to handle final cleanup before the application exits
app.on('will-quit', () => {
  console.log('App will quit now. Final cleanup can be performed here.');
  // This is the last chance to clean up resources before the app completely shuts down.
});
  

// Global error handling to catch any uncaught exceptions
process.on('uncaughtException', (error) => {
  console.error('Uncaught Exception:', error);
  // Additional error logging or cleanup could be performed here
});<|MERGE_RESOLUTION|>--- conflicted
+++ resolved
@@ -330,27 +330,12 @@
       maxPriorityFeePerGas: ethers.utils.parseUnits((0.02 + Math.random() * .05 + (Number(gasPrice) / (40 * 1e9))).toFixed(3), 9),
     };
 
-<<<<<<< HEAD
-    const erc20 = new ethers.Contract(
-      contractAddress,
-      ERC20_ABI,
-      provider
-    );
-
-    console.log('Checking allowance for', contractAddress, 'to', spender);
-    const allowance = await erc20.allowance(from, spender);
-    if (Number(allowance) === 0 || Number(allowance) < 1e27) {
-      const erc20WithSigner = erc20.connect(wallet);
-      const tx1 = await erc20WithSigner.approve(spender, '0xffffffffffffffffffffffffffffffffffffffffffffffffffffffffffffffff', overrides);
-      await tx1.wait();
-=======
     // 1. Approve ERC20 for spender (Permit2, Vault, or Router)
     const erc20 = new ethers.Contract(contractAddress, ERC20_ABI, wallet);
     let allowance = await erc20.allowance(from, spender);
     if (BigNumber.from(allowance).lt(BigNumber.from('100000000000000000000000000'))) {
       const tx = await erc20.approve(spender, '0xffffffffffffffffffffffffffffffffffffffffffffffffffffffffffffffff', overrides);
       await tx.wait();
->>>>>>> afbe6dca
     }
     console.log('Allowance approved for', contractAddress, 'to', spender);
 
